--- conflicted
+++ resolved
@@ -58,14 +58,9 @@
     # It is strongly recommended to use HTTPS in production
     # If you are using an internal certificate, you should specify the
     # CA certificate with certificate_filename=my_cert_file.crt and add the
-<<<<<<< HEAD
-    # certificate to the workflow as a supporting file.
-    dataflow_integration = MIDataflowIntegration(use_https=False)
-=======
     # certificate to the workflow as a supporting file, or use an absolute
     # pathlib.Path object to the file on disk.
-    df = MIDataflowIntegration(use_https=False)
->>>>>>> 5f4ef38f
+    dataflow_integration = MIDataflowIntegration(use_https=False)
 
     try:
         step_logic(dataflow_integration)
