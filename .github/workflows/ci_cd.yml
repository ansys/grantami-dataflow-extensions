--- conflicted
+++ resolved
@@ -60,13 +60,8 @@
         dependencies: "pandoc"
         sphinxopts: "-n -W --keep-going"
         skip-dependencies-cache: true
-<<<<<<< HEAD
-        optional-dependencies-name: ""
-        group-dependencies-name: "doc"
-=======
         group-dependencies-name: "doc"
         optional-dependencies-name: ""
->>>>>>> 00239860
 
   build-wheelhouse:
     name: "Build wheelhouse for latest Python versions"
