# Copyright (C) 2025 ANSYS, Inc. and/or its affiliates.
# SPDX-License-Identifier: MIT
#
#
# Permission is hereby granted, free of charge, to any person obtaining a copy
# of this software and associated documentation files (the "Software"), to deal
# in the Software without restriction, including without limitation the rights
# to use, copy, modify, merge, publish, distribute, sublicense, and/or sell
# copies of the Software, and to permit persons to whom the Software is
# furnished to do so, subject to the following conditions:
#
# The above copyright notice and this permission notice shall be included in all
# copies or substantial portions of the Software.
#
# THE SOFTWARE IS PROVIDED "AS IS", WITHOUT WARRANTY OF ANY KIND, EXPRESS OR
# IMPLIED, INCLUDING BUT NOT LIMITED TO THE WARRANTIES OF MERCHANTABILITY,
# FITNESS FOR A PARTICULAR PURPOSE AND NONINFRINGEMENT. IN NO EVENT SHALL THE
# AUTHORS OR COPYRIGHT HOLDERS BE LIABLE FOR ANY CLAIM, DAMAGES OR OTHER
# LIABILITY, WHETHER IN AN ACTION OF CONTRACT, TORT OR OTHERWISE, ARISING FROM,
# OUT OF OR IN CONNECTION WITH THE SOFTWARE OR THE USE OR OTHER DEALINGS IN THE
# SOFTWARE.

from unittest.mock import MagicMock, patch

from ansys.grantami.recordlists import Connection as RecordListConnection
<<<<<<< HEAD
from ansys.openapi.common import SessionConfiguration
from common import CERT_PATH_ABSOLUTE, HTTP_SL_URL, HTTPS_SL_URL, PASSWORD, USERNAME
=======
from ansys.openapi.common import OIDCSessionBuilder
from common import HTTP_SL_URL, HTTPS_SL_URL, PASSWORD, USERNAME, access_token
>>>>>>> 9555be75
import pytest

# Don't try and merge a test with its associated '_url' test. The act of mocking the
# authentication method means that the completed client can no longer be returned,
# so it's not possible to both observe the URL in the completed client AND check the
# arguments it was created with. We must do it with two separate tests.


<<<<<<< HEAD
class TestClientWithDefaultConfiguration:
    def test_windows_https(self, windows_https, debug_caplog):
        with patch.object(RecordListConnection, "with_autologon") as mock:
            windows_https.dataflow_integration.configure_pygranta_connection(RecordListConnection).connect()
        mock.assert_called_once_with()
        assert _pygranta_client_logged(debug_caplog.text)
        assert "Using Windows authentication." in debug_caplog.text

    def test_windows_https_url(self, windows_https):
        client = windows_https.dataflow_integration.configure_pygranta_connection(RecordListConnection).connect()
        assert client._service_layer_url == HTTPS_SL_URL

    def test_windows_http(self, windows_http, debug_caplog):
        with patch.object(RecordListConnection, "with_autologon") as mock:
            windows_http.dataflow_integration.configure_pygranta_connection(RecordListConnection).connect()
        mock.assert_called_once_with()
        assert _pygranta_client_logged(debug_caplog.text)
        assert "Using Windows authentication." in debug_caplog.text

    def test_windows_http_url(self, windows_http):
        client = windows_http.dataflow_integration.configure_pygranta_connection(RecordListConnection).connect()
        assert client._service_layer_url == HTTP_SL_URL

    def test_basic_https(self, basic_https, debug_caplog):
        with patch.object(RecordListConnection, "with_credentials") as mock:
            basic_https.dataflow_integration.configure_pygranta_connection(RecordListConnection).connect()
        mock.assert_called_once_with(
            username=USERNAME,
            password=PASSWORD,
        )
        assert _pygranta_client_logged(debug_caplog.text)
        assert "Using Basic authentication." in debug_caplog.text

    def test_basic_https_url(self, basic_https):
        client = basic_https.dataflow_integration.configure_pygranta_connection(RecordListConnection).connect()
        assert client._service_layer_url == HTTPS_SL_URL

    def test_basic_http(self, basic_http, debug_caplog):
        with patch.object(RecordListConnection, "with_credentials") as mock:
            basic_http.dataflow_integration.configure_pygranta_connection(RecordListConnection).connect()
        mock.assert_called_once_with(
            username=USERNAME,
            password=PASSWORD,
        )
        assert _pygranta_client_logged(debug_caplog.text)
        assert "Using Basic authentication." in debug_caplog.text

    def test_basic_http_url(self, basic_http):
        client = basic_http.dataflow_integration.configure_pygranta_connection(RecordListConnection).connect()
        assert client._service_layer_url == HTTP_SL_URL

    def test_oidc_raises_exception(self, oidc_https, debug_caplog):
        with pytest.raises(NotImplementedError, match="OIDC authentication is not supported with PyGranta packages"):
            oidc_https.dataflow_integration.configure_pygranta_connection(RecordListConnection).connect()

    def test_invalid_class_raises_exception(self, windows_https):
        with pytest.raises(TypeError, match='"pygranta_connection_class" must be a subclass'):
            _ = windows_https.dataflow_integration.configure_pygranta_connection(str)


def _autologon_override(self) -> SessionConfiguration:
    # Mock the autologon builder method to return the session configuration active when it is called
    return self._session_configuration


class TestClientWithCustomConfiguration:
    def test_default_config_is_used_if_not_provided(self, windows_https_custom_cert, debug_caplog):
        with patch.object(RecordListConnection, "with_autologon", _autologon_override):
            config_result = windows_https_custom_cert.dataflow_integration.configure_pygranta_connection(
                RecordListConnection,
            )

        assert config_result.verify_ssl is True
        assert config_result.cert_store_path == str(CERT_PATH_ABSOLUTE)

    def test_provided_config_is_used_if_provided(self, windows_https_custom_cert, debug_caplog):
        config = SessionConfiguration(max_redirects=10, retry_count=5, request_timeout=50)

        with patch.object(RecordListConnection, "with_autologon", _autologon_override):
            config_result = windows_https_custom_cert.dataflow_integration.configure_pygranta_connection(
                RecordListConnection,
                config,
            )

        assert config_result.max_redirects == 10
        assert config_result.retry_count == 5
        assert config_result.request_timeout == 50

        assert config_result.verify_ssl is True
        assert config_result.cert_store_path == str(CERT_PATH_ABSOLUTE)

    def test_verify_ssl_is_overridden_if_provided(self, windows_https_custom_cert, debug_caplog):
        config = SessionConfiguration(verify_ssl=False, request_timeout=50)

        with patch.object(RecordListConnection, "with_autologon", _autologon_override):
            config_result = windows_https_custom_cert.dataflow_integration.configure_pygranta_connection(
                RecordListConnection,
                config,
            )

        assert config_result.verify_ssl is True
        assert config_result.cert_store_path == str(CERT_PATH_ABSOLUTE)
        assert config_result.request_timeout == 50

    def test_ca_cert_is_overridden_if_provided(self, windows_https_custom_cert, debug_caplog):
        config = SessionConfiguration(cert_store_path="/home/user/cert.cer", request_timeout=50)

        with patch.object(RecordListConnection, "with_autologon", _autologon_override):
            config_result = windows_https_custom_cert.dataflow_integration.configure_pygranta_connection(
                RecordListConnection,
                config,
            )

        assert config_result.verify_ssl is True
        assert config_result.cert_store_path == str(CERT_PATH_ABSOLUTE)
        assert config_result.request_timeout == 50
=======
def test_windows_https(windows_https, debug_caplog):
    with patch.object(RecordListConnection, "with_autologon") as mock:
        windows_https.dataflow_integration.configure_pygranta_connection(RecordListConnection).connect()
    mock.assert_called_once_with()
    assert _pygranta_client_logged(debug_caplog.text)
    assert "Using Windows authentication." in debug_caplog.text


def test_windows_https_url(windows_https):
    client = windows_https.dataflow_integration.configure_pygranta_connection(RecordListConnection).connect()
    assert client._service_layer_url == HTTPS_SL_URL


def test_windows_http(windows_http, debug_caplog):
    with patch.object(RecordListConnection, "with_autologon") as mock:
        windows_http.dataflow_integration.configure_pygranta_connection(RecordListConnection).connect()
    mock.assert_called_once_with()
    assert _pygranta_client_logged(debug_caplog.text)
    assert "Using Windows authentication." in debug_caplog.text


def test_windows_http_url(windows_http):
    client = windows_http.dataflow_integration.configure_pygranta_connection(RecordListConnection).connect()
    assert client._service_layer_url == HTTP_SL_URL


def test_basic_https(basic_https, debug_caplog):
    with patch.object(RecordListConnection, "with_credentials") as mock:
        basic_https.dataflow_integration.configure_pygranta_connection(RecordListConnection).connect()
    mock.assert_called_once_with(
        username=USERNAME,
        password=PASSWORD,
    )
    assert _pygranta_client_logged(debug_caplog.text)
    assert "Using Basic authentication." in debug_caplog.text


def test_basic_https_url(basic_https):
    client = basic_https.dataflow_integration.configure_pygranta_connection(RecordListConnection).connect()
    assert client._service_layer_url == HTTPS_SL_URL


def test_basic_http(basic_http, debug_caplog):
    with patch.object(RecordListConnection, "with_credentials") as mock:
        basic_http.dataflow_integration.configure_pygranta_connection(RecordListConnection).connect()
    mock.assert_called_once_with(
        username=USERNAME,
        password=PASSWORD,
    )
    assert _pygranta_client_logged(debug_caplog.text)
    assert "Using Basic authentication." in debug_caplog.text


def test_basic_http_url(basic_http):
    client = basic_http.dataflow_integration.configure_pygranta_connection(RecordListConnection).connect()
    assert client._service_layer_url == HTTP_SL_URL


def test_oidc_https(oidc_https, debug_caplog):
    with patch.object(RecordListConnection, "with_oidc") as mock:
        oidc_https.dataflow_integration.configure_pygranta_connection(RecordListConnection).connect()
    mock.assert_called_once_with()
    assert _pygranta_client_logged(debug_caplog.text)
    assert "Using OIDC authentication." in debug_caplog.text


def test_oidc_https_auth_token(oidc_https, debug_caplog):
    oidc_builder = MagicMock(spec_set=OIDCSessionBuilder)
    with_oidc_mock = MagicMock(return_value=oidc_builder)

    with patch("ansys.openapi.common.ApiClientFactory.with_oidc", with_oidc_mock):
        oidc_https.dataflow_integration.configure_pygranta_connection(RecordListConnection).connect()
    oidc_builder.with_access_token.assert_called_once_with(access_token=access_token)


def test_invalid_class_raises_exception(windows_https):
    with pytest.raises(TypeError, match='"pygranta_connection_class" must be a subclass'):
        _ = windows_https.dataflow_integration.configure_pygranta_connection(str)
>>>>>>> 9555be75


def _pygranta_client_logged(log):
    return "Creating PyGranta client." in log<|MERGE_RESOLUTION|>--- conflicted
+++ resolved
@@ -23,13 +23,8 @@
 from unittest.mock import MagicMock, patch
 
 from ansys.grantami.recordlists import Connection as RecordListConnection
-<<<<<<< HEAD
-from ansys.openapi.common import SessionConfiguration
-from common import CERT_PATH_ABSOLUTE, HTTP_SL_URL, HTTPS_SL_URL, PASSWORD, USERNAME
-=======
-from ansys.openapi.common import OIDCSessionBuilder
-from common import HTTP_SL_URL, HTTPS_SL_URL, PASSWORD, USERNAME, access_token
->>>>>>> 9555be75
+from ansys.openapi.common import OIDCSessionBuilder, SessionConfiguration
+from common import CERT_PATH_ABSOLUTE, HTTP_SL_URL, HTTPS_SL_URL, PASSWORD, USERNAME, access_token
 import pytest
 
 # Don't try and merge a test with its associated '_url' test. The act of mocking the
@@ -38,7 +33,6 @@
 # arguments it was created with. We must do it with two separate tests.
 
 
-<<<<<<< HEAD
 class TestClientWithDefaultConfiguration:
     def test_windows_https(self, windows_https, debug_caplog):
         with patch.object(RecordListConnection, "with_autologon") as mock:
@@ -89,6 +83,21 @@
     def test_basic_http_url(self, basic_http):
         client = basic_http.dataflow_integration.configure_pygranta_connection(RecordListConnection).connect()
         assert client._service_layer_url == HTTP_SL_URL
+
+    def test_oidc_https(self, oidc_https, debug_caplog):
+        with patch.object(RecordListConnection, "with_oidc") as mock:
+            oidc_https.dataflow_integration.configure_pygranta_connection(RecordListConnection).connect()
+        mock.assert_called_once_with()
+        assert _pygranta_client_logged(debug_caplog.text)
+        assert "Using OIDC authentication." in debug_caplog.text
+
+    def test_oidc_https_auth_token(self, oidc_https, debug_caplog):
+        oidc_builder = MagicMock(spec_set=OIDCSessionBuilder)
+        with_oidc_mock = MagicMock(return_value=oidc_builder)
+
+        with patch("ansys.openapi.common.ApiClientFactory.with_oidc", with_oidc_mock):
+            oidc_https.dataflow_integration.configure_pygranta_connection(RecordListConnection).connect()
+        oidc_builder.with_access_token.assert_called_once_with(access_token=access_token)
 
     def test_oidc_raises_exception(self, oidc_https, debug_caplog):
         with pytest.raises(NotImplementedError, match="OIDC authentication is not supported with PyGranta packages"):
@@ -155,86 +164,6 @@
         assert config_result.verify_ssl is True
         assert config_result.cert_store_path == str(CERT_PATH_ABSOLUTE)
         assert config_result.request_timeout == 50
-=======
-def test_windows_https(windows_https, debug_caplog):
-    with patch.object(RecordListConnection, "with_autologon") as mock:
-        windows_https.dataflow_integration.configure_pygranta_connection(RecordListConnection).connect()
-    mock.assert_called_once_with()
-    assert _pygranta_client_logged(debug_caplog.text)
-    assert "Using Windows authentication." in debug_caplog.text
-
-
-def test_windows_https_url(windows_https):
-    client = windows_https.dataflow_integration.configure_pygranta_connection(RecordListConnection).connect()
-    assert client._service_layer_url == HTTPS_SL_URL
-
-
-def test_windows_http(windows_http, debug_caplog):
-    with patch.object(RecordListConnection, "with_autologon") as mock:
-        windows_http.dataflow_integration.configure_pygranta_connection(RecordListConnection).connect()
-    mock.assert_called_once_with()
-    assert _pygranta_client_logged(debug_caplog.text)
-    assert "Using Windows authentication." in debug_caplog.text
-
-
-def test_windows_http_url(windows_http):
-    client = windows_http.dataflow_integration.configure_pygranta_connection(RecordListConnection).connect()
-    assert client._service_layer_url == HTTP_SL_URL
-
-
-def test_basic_https(basic_https, debug_caplog):
-    with patch.object(RecordListConnection, "with_credentials") as mock:
-        basic_https.dataflow_integration.configure_pygranta_connection(RecordListConnection).connect()
-    mock.assert_called_once_with(
-        username=USERNAME,
-        password=PASSWORD,
-    )
-    assert _pygranta_client_logged(debug_caplog.text)
-    assert "Using Basic authentication." in debug_caplog.text
-
-
-def test_basic_https_url(basic_https):
-    client = basic_https.dataflow_integration.configure_pygranta_connection(RecordListConnection).connect()
-    assert client._service_layer_url == HTTPS_SL_URL
-
-
-def test_basic_http(basic_http, debug_caplog):
-    with patch.object(RecordListConnection, "with_credentials") as mock:
-        basic_http.dataflow_integration.configure_pygranta_connection(RecordListConnection).connect()
-    mock.assert_called_once_with(
-        username=USERNAME,
-        password=PASSWORD,
-    )
-    assert _pygranta_client_logged(debug_caplog.text)
-    assert "Using Basic authentication." in debug_caplog.text
-
-
-def test_basic_http_url(basic_http):
-    client = basic_http.dataflow_integration.configure_pygranta_connection(RecordListConnection).connect()
-    assert client._service_layer_url == HTTP_SL_URL
-
-
-def test_oidc_https(oidc_https, debug_caplog):
-    with patch.object(RecordListConnection, "with_oidc") as mock:
-        oidc_https.dataflow_integration.configure_pygranta_connection(RecordListConnection).connect()
-    mock.assert_called_once_with()
-    assert _pygranta_client_logged(debug_caplog.text)
-    assert "Using OIDC authentication." in debug_caplog.text
-
-
-def test_oidc_https_auth_token(oidc_https, debug_caplog):
-    oidc_builder = MagicMock(spec_set=OIDCSessionBuilder)
-    with_oidc_mock = MagicMock(return_value=oidc_builder)
-
-    with patch("ansys.openapi.common.ApiClientFactory.with_oidc", with_oidc_mock):
-        oidc_https.dataflow_integration.configure_pygranta_connection(RecordListConnection).connect()
-    oidc_builder.with_access_token.assert_called_once_with(access_token=access_token)
-
-
-def test_invalid_class_raises_exception(windows_https):
-    with pytest.raises(TypeError, match='"pygranta_connection_class" must be a subclass'):
-        _ = windows_https.dataflow_integration.configure_pygranta_connection(str)
->>>>>>> 9555be75
 
 
 def _pygranta_client_logged(log):
