--- conflicted
+++ resolved
@@ -95,15 +95,9 @@
             assert df._ca_path is None
 
     @pytest.mark.parametrize("payload", [payloads.basic_https, payloads.windows_https])
-<<<<<<< HEAD
-    def test_https_missing_cert_raises_error(self, payload, caplog):
-        with pytest.raises(FileNotFoundError, match='"my_missing_cert.crt"'):
-            MIDataflowIntegration.from_dict_payload(
-=======
     def test_https_missing_cert_str_raises_error(self, payload, caplog):
         with pytest.raises(FileNotFoundError, match=r'"my_missing_cert.crt"'):
-            MIDataflowIntegration.from_static_payload(
->>>>>>> 5f4ef38f
+            MIDataflowIntegration.from_dict_payload(
                 payload,
                 certificate_file="my_missing_cert.crt",
             )
@@ -112,7 +106,7 @@
     @pytest.mark.parametrize("payload", [payloads.basic_https, payloads.windows_https])
     def test_https_missing_cert_relative_path_raises_error(self, payload, caplog):
         with pytest.raises(FileNotFoundError, match=r'"my_missing_cert.crt"'):
-            MIDataflowIntegration.from_static_payload(
+            MIDataflowIntegration.from_dict_payload(
                 payload,
                 certificate_file=Path("my_missing_cert.crt"),
             )
@@ -122,7 +116,7 @@
     def test_https_missing_cert_absolute_path_raises_error(self, payload, caplog):
         path = Path(__file__) / "my_missing_cert.crt"
         with pytest.raises(FileNotFoundError) as e:
-            MIDataflowIntegration.from_static_payload(
+            MIDataflowIntegration.from_dict_payload(
                 payload,
                 certificate_file=path,
             )
@@ -135,7 +129,7 @@
             TypeError,
             match=r'Argument "certificate_file" must be of type pathlib.Path or str.*float',
         ):
-            MIDataflowIntegration.from_static_payload(
+            MIDataflowIntegration.from_dict_payload(
                 payload,
                 certificate_file=123.456,
             )
@@ -174,13 +168,15 @@
     @pytest.mark.parametrize("payload", [payloads.basic_https_str, payloads.windows_https_str])
     @pytest.mark.parametrize("use_https", [True, False])
     @pytest.mark.parametrize("verify_ssl", [True, False])
-    @pytest.mark.parametrize("certificate_filename", [None, CERT_FILE])
+    @pytest.mark.parametrize(
+        "certificate_filename", [None, CERT_FILE, CERT_PATH_ABSOLUTE, CERT_PATH_RELATIVE]
+    )
     def test_https(self, payload, use_https, verify_ssl, certificate_filename, caplog):
         df = MIDataflowIntegration.from_string_payload(
             payload,
             use_https=use_https,
             verify_ssl=verify_ssl,
-            certificate_filename=certificate_filename,
+            certificate_file=certificate_filename,
         )
 
         assert self._payload_parsed(payload, df._df_data)
@@ -199,9 +195,20 @@
             assert "Certificate verification is disabled" in caplog.text
 
         if use_https and verify_ssl and certificate_filename:
-            assert df._ca_path == CERT_PATH
-            assert f'CA certificate filename "{CERT_FILE}" provided.' in caplog.text
-            assert f'Successfully resolved file "{CERT_PATH}"' in caplog.text
+            assert df._ca_path == CERT_PATH_ABSOLUTE
+            if isinstance(certificate_filename, Path) and certificate_filename.is_absolute():
+                assert (
+                    f'CA certificate absolute file path "{CERT_PATH_ABSOLUTE}" provided.'
+                    in caplog.text
+                )
+            elif isinstance(certificate_filename, Path) and not certificate_filename.is_absolute():
+                assert (
+                    f'CA certificate relative file path "{CERT_PATH_RELATIVE}" provided.'
+                    in caplog.text
+                )
+            else:
+                assert f'CA certificate filename "{CERT_FILE}" provided.' in caplog.text
+            assert f'Successfully resolved file "{CERT_PATH_ABSOLUTE}"' in caplog.text
         else:
             assert df._ca_path is None
 
@@ -210,7 +217,7 @@
         with pytest.raises(FileNotFoundError, match='"my_missing_cert.crt"'):
             MIDataflowIntegration.from_string_payload(
                 payload,
-                certificate_filename="my_missing_cert.crt",
+                certificate_file="my_missing_cert.crt",
             )
         assert 'CA certificate filename "my_missing_cert.crt" provided.' in caplog.text
 
@@ -267,7 +274,7 @@
     )
     def test_payload_serialized_to_str(self, fixture_name, request):
         df = request.getfixturevalue(fixture_name)
-        data = df.get_payload_as_str()
+        data = df.get_payload_as_string()
         assert "AuthorizationHeader" in data
 
 
@@ -326,26 +333,15 @@
         self._verify_request(request, return_code, verify=False)
         assert self._resume_bookmark_logged(caplog.text, return_code)
 
-<<<<<<< HEAD
     def test_windows_https_custom_cert(
         self, requests_mock, windows_https_custom_cert, return_code, caplog
     ):
-=======
-    def test_windows_https_custom_cert(self, requests_mock, return_code, caplog):
-        df = MIDataflowIntegration.from_static_payload(
-            payloads.windows_https, certificate_file=CERT_FILE
-        )
->>>>>>> 5f4ef38f
         requests_mock.post(f"{HTTPS_URL}/api/workflows/{WORKFLOW_ID}")
         windows_https_custom_cert.resume_bookmark(return_code)
 
         assert requests_mock.call_count == 1
         request = requests_mock.request_history[0]
-<<<<<<< HEAD
-        self._verify_request(request, return_code, verify=CERT_PATH)
-=======
         self._verify_request(request, return_code, verify=CERT_PATH_ABSOLUTE)
->>>>>>> 5f4ef38f
         assert self._resume_bookmark_logged(caplog.text, return_code)
 
     def test_windows_http(self, requests_mock, windows_http, return_code, caplog):
@@ -388,26 +384,15 @@
         self._verify_request(request, return_code, verify=False, auth="basic")
         assert self._resume_bookmark_logged(caplog.text, return_code)
 
-<<<<<<< HEAD
     def test_basic_https_custom_cert(
         self, requests_mock, basic_https_custom_cert, return_code, caplog
     ):
-=======
-    def test_basic_https_custom_cert(self, requests_mock, return_code, caplog):
-        df = MIDataflowIntegration.from_static_payload(
-            payloads.basic_https, certificate_file=CERT_FILE
-        )
->>>>>>> 5f4ef38f
         requests_mock.post(f"{HTTPS_URL}/api/workflows/{WORKFLOW_ID}")
         basic_https_custom_cert.resume_bookmark(return_code)
 
         assert requests_mock.call_count == 1
         request = requests_mock.request_history[0]
-<<<<<<< HEAD
-        self._verify_request(request, return_code, verify=CERT_PATH, auth="basic")
-=======
         self._verify_request(request, return_code, verify=CERT_PATH_ABSOLUTE, auth="basic")
->>>>>>> 5f4ef38f
         assert self._resume_bookmark_logged(caplog.text, return_code)
 
     def test_basic_http(self, requests_mock, basic_http, return_code, caplog):
